--- conflicted
+++ resolved
@@ -474,40 +474,11 @@
 
             let result = create_interest_auction_data(&e, &backstop_address);
             assert_eq!(result.block, 151);
-<<<<<<< HEAD
-            assert_eq!(result.bid.get_unchecked(u32::MAX), 42_0009794);
+            assert_eq!(result.bid.get_unchecked(u32::MAX), 420_0009794);
             assert_eq!(result.bid.len(), 1);
-            assert_eq!(result.lot.get_unchecked(reserve_config_0.index), 10_0000066);
-            assert_eq!(result.lot.get_unchecked(reserve_config_1.index), 2_5000066);
+            assert_eq!(result.lot.get_unchecked(reserve_config_0.index), 100_0000066);
+            assert_eq!(result.lot.get_unchecked(reserve_config_1.index), 25_0000066);
             assert_eq!(result.lot.get_unchecked(reserve_config_2.index), 66);
-=======
-            assert_eq!(
-                result.bid.get_unchecked(u32::MAX).unwrap_optimized(),
-                420_0009794
-            );
-            assert_eq!(result.bid.len(), 1);
-            assert_eq!(
-                result
-                    .lot
-                    .get_unchecked(reserve_config_0.index)
-                    .unwrap_optimized(),
-                100_0000066
-            );
-            assert_eq!(
-                result
-                    .lot
-                    .get_unchecked(reserve_config_1.index)
-                    .unwrap_optimized(),
-                25_0000066
-            );
-            assert_eq!(
-                result
-                    .lot
-                    .get_unchecked(reserve_config_2.index)
-                    .unwrap_optimized(),
-                66
-            );
->>>>>>> b96cb116
             assert_eq!(result.lot.len(), 3);
         });
     }
