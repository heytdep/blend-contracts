--- conflicted
+++ resolved
@@ -14,11 +14,7 @@
     user_validator::validate_hf,
 };
 use soroban_auth::{Identifier, Signature};
-<<<<<<< HEAD
-use soroban_sdk::{contractimpl, BytesN, Env, Map, Vec};
-=======
-use soroban_sdk::{contractimpl, symbol, Address, BytesN, Env, Map, Vec};
->>>>>>> 99c6a5dd
+use soroban_sdk::{contractimpl, symbol, BytesN, Env, Map, Vec};
 
 /// ### Pool
 ///
@@ -236,13 +232,8 @@
         let mut reserve = Reserve::load(&e, asset.clone());
         reserve.pre_action(&e, 1, invoker_id.clone())?;
 
-<<<<<<< HEAD
         let to_mint = reserve.to_b_token(amount);
-        TokenClient::new(&e, asset).xfer_from(
-=======
-        let to_mint = reserve.to_b_token(&amount);
         TokenClient::new(&e, asset.clone()).xfer_from(
->>>>>>> 99c6a5dd
             &Signature::Invoker,
             &0,
             &invoker_id,
@@ -265,15 +256,11 @@
 
         reserve.add_supply(&to_mint);
         reserve.set_data(&e);
-<<<<<<< HEAD
-        Ok(to_mint)
-=======
 
         e.events()
             .publish((symbol!("Supply"),), (asset, invoker_id, to_mint));
 
-        Ok(to_mint as u64)
->>>>>>> 99c6a5dd
+        Ok(to_mint)
     }
 
     fn withdraw(e: Env, asset: BytesN<32>, amount: i128, to: Identifier) -> Result<i128, PoolError> {
@@ -309,16 +296,12 @@
 
         b_token_client.clawback(&Signature::Invoker, &0, &invoker_id, &to_burn);
 
-<<<<<<< HEAD
-        TokenClient::new(&e, asset).xfer(&Signature::Invoker, &0, &to, &to_return);
-=======
         TokenClient::new(&e, asset.clone()).xfer(
             &Signature::Invoker,
             &0,
             &to,
             &(to_return as i128),
         );
->>>>>>> 99c6a5dd
 
         let mut user_config = ReserveUsage::new(storage.get_user_config(invoker_id.clone()));
         if b_token_client.balance(&invoker_id) == 0 {
@@ -364,11 +347,7 @@
             &to_mint,
         );
 
-<<<<<<< HEAD
-        TokenClient::new(&e, asset).xfer(&Signature::Invoker, &0, &to, &amount);
-=======
-        TokenClient::new(&e, asset.clone()).xfer(&Signature::Invoker, &0, &to, &(amount as i128));
->>>>>>> 99c6a5dd
+        TokenClient::new(&e, asset.clone()).xfer(&Signature::Invoker, &0, &to, &amount);
 
         let mut user_config = ReserveUsage::new(storage.get_user_config(invoker_id.clone()));
         if !user_config.is_liability(reserve.config.index) {
@@ -419,7 +398,8 @@
         storage.set_pool_status(pool_status);
 
         e.events()
-            .publish((symbol!("PoolStatus"), symbol!("Updated")), (pool_status));
+            .publish((symbol!("PoolStatus"), symbol!("Updated")), pool_status);
+            
         Ok(())
     }
 
